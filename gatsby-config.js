--- conflicted
+++ resolved
@@ -1,11 +1,7 @@
 const path = require('path');
 
-<<<<<<< HEAD
-=======
-const queries = require('./src/utils/algolia');
 const { isProduction } = require('./src/utils/utils.node');
 
->>>>>>> 816685ba
 require('dotenv').config({
   path: `.env.${process.env.NODE_ENV}`,
 });
