--- conflicted
+++ resolved
@@ -37,16 +37,7 @@
   &:not(:last-child) {
     border-right: 1px solid rgba($color-tertiary, 0.05);
   }
-<<<<<<< HEAD
-  &:focus {
-    outline: none;
+  &.active {
+    color: #fff;
   }
-=======
-}
->>>>>>> f9071fc4
-
-  &.active {
-  color: #fff;
-}
-
 }