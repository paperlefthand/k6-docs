--- conflicted
+++ resolved
@@ -1075,9 +1075,11 @@
         "name": "Iván Szkiba",
         "url": "https://github.com/szkiba"
       },
-<<<<<<< HEAD
-      "official": false,
-      "categories": ["Misc"]
+      "stars": "3",
+      "type": ["JavaScript"],
+      "categories": ["Misc"],
+      "tiers": ["Community"],
+      "cloudEnabled": false
     },
     {
       "name": "xk6-proxy",
@@ -1089,11 +1091,9 @@
         "url": "https://github.com/SYM01"
       },
       "official": false,
-      "categories": ["Misc", "Proxy"]
-=======
-      "stars": "3",
-      "type": ["JavaScript"],
-      "categories": ["Misc"],
+      "categories": ["Misc", "Proxy"],
+      "stars": "",
+      "type": ["JavaScript"],
       "tiers": ["Community"],
       "cloudEnabled": false
     },
@@ -1111,7 +1111,6 @@
       "categories": ["Misc"],
       "tiers": ["Community"],
       "cloudEnabled": false
->>>>>>> ee675b5e
     }
   ]
 }