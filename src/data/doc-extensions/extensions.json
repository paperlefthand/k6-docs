--- conflicted
+++ resolved
@@ -1060,15 +1060,11 @@
         "name": "Iván Szkiba",
         "url": "https://github.com/szkiba"
       },
-<<<<<<< HEAD
       "stars": "7",
       "type": ["Output"],
       "categories": ["Reporting", "Observability"],
       "tiers": ["Community"],
       "cloudEnabled": false
-=======
-      "official": false,
-      "categories": ["Reporting", "Observability"]
     },
     {
       "name": "xk6-enhanced",
@@ -1079,9 +1075,11 @@
         "name": "Iván Szkiba",
         "url": "https://github.com/szkiba"
       },
-      "official": false,
-      "categories": ["Misc"]
->>>>>>> af24ea19
+      "stars": "7",
+      "type": ["Output"],
+      "categories": ["Misc"],
+      "tiers": ["Community"],
+      "cloudEnabled": false
     }
   ]
 }