--- conflicted
+++ resolved
@@ -61,11 +61,7 @@
         path: '/cloud/',
       };
     }
-<<<<<<< HEAD
-    if (currentIndex < flatSidebar.length - 1 && currentIndex > 0) {
-=======
     if (currentIndex < flatSidebar.length - 1 && currentIndex >= 0) {
->>>>>>> fddbb4f5
       next = flatSidebar[currentIndex + 1];
     }
   }
